--- conflicted
+++ resolved
@@ -1,5 +1,6 @@
 import time
 import logging
+import numpy as np
 from imp import reload
 from pathlib import Path
 
@@ -7,15 +8,10 @@
 from bluesky.preprocessors import run_wrapper
 from ophyd.sim import SynAxis
 
-<<<<<<< HEAD
-from pcdsdaq import daq
-=======
-#from pcdsdevices.daq import Daq, make_daq_run_engine
 from pcdsdaq.daq import Daq
->>>>>>> eb5e2e7f
 
 from plans import delay_scan as _delay_scan
-from devices import Newport, Vitara, Sequencer
+from devices import Newport, Vitara, Sequencer, ConsolidatedSamplePalette
 from exceptions import InputError
 
 
@@ -110,13 +106,11 @@
 vitara = Vitara("LAS:FS2:VIT", name="Vitara")
 delay = Newport("SXR:LAS:H1:DLS:01", name="Delay Stage")
 testMotor = SynAxis(name="Blah")
-<<<<<<< HEAD
 sequencer = Sequencer("ECS:SYS0:2",name="sequencer")
 
-# DAQ
-user_daq = daq(None, platform=0)
-=======
->>>>>>> eb5e2e7f
+sample_dims = np.array([10,10])
+palette = ConsolidatedSamplePalette("",name="palette",*sample_dims) 
+
 
 # Run Engine
 RE = RunEngine({})
