import time
import logging
from imp import reload
from pathlib import Path

from bluesky import RunEngine
from bluesky.preprocessors import run_wrapper
from ophyd.sim import SynAxis

<<<<<<< HEAD
from pcdsdevices.daq import Daq, make_daq_run_engine
from pcdsdevices.epics_motor import IMS
=======
#from pcdsdevices.daq import Daq, make_daq_run_engine
from pcdsdaq import daq
>>>>>>> 9660a8b9

from plans import delay_scan as _delay_scan
from devices import Newport, Vitara, Sequencer
from exceptions import InputError


logger = logging.getLogger(__name__)

def delay_scan(start, stop, num=None, step_size=None, events_per_point=1000, 
               record=True, controls=None, wait=None, return_to_start=True, 
               delay_const=1):
    """
    Perform a scan using the AMO delay stage and SXR vitara timing system.

    For this function to interface with the DAQ properly, it must be run from
    the same machine the DAQ session is running from (usually sxr-daq). Also,
    the DAQ must be allocated before the function is run.

    Parameters
    ----------
    start : float
        Starting delay for the scan in ns.

    stop : float
        Stopping delay for the scan in ns.
        
    num : int
        Number of steps to take, including the endpoints.

    step_size : float
        Step size to use for the scan.

    events_per_point : int, optional
        Number of daq events to take at each step of the scan.
        
    record : bool, optional
        Record the data as a DAQ run.

    controls : dict, optional
        Dictionary containing the EPICS pvs to record in the DAQ. Has the form:
        {"motor_name" : motor.position}

    wait : int, optional
        The amount of time to wait at each step.

    return_to_start : bool, optional
        Return the vitara and the delay stage to their starting positions.

    delay_const : float, optional
        Scale the delay move delta by this amount.

    Raises
    ------
    InputError
        If neither the number of the steps or the step_size is provided.

    ValueError
        If the step_size provided does not yield an whole number of steps.
    """
    # Check to make sure a number of steps or step size is provided
    if num is None and step_size is None:
        raise InputError("Must specify either the number of steps to take or "
                         "the step size to use for the scan.")
    # Check that the step size is valid
    elif num is None and step_size is not None:
        num = (stop - start + 1) / step_size
        if num % 1:
            raise ValueError("Step size '{0}' does not produce an integer "
                             "number of steps for starting delay '{1}' and "
                             "stopping delay '{2}'".format(step_size, start,
                                                           stop))
    plan = _delay_scan(daq, vitara, delay, start, stop, num, controls=controls,
                       return_to_start=return_to_start, record=record, 
                       wait=wait, events_per_point=events_per_point, 
                       delay_const=delay_const)
    RE(plan)

def delay_scan_rel(start_rel, stop_rel, *args, **kwargs):
    """
    Performs a scan relative to the current delay of the system. See 
    `delay_scan` for full documentation on other parameters.

    Parameters
    ----------
    start_rel : float
        Relative starting delay for the scan in ns.

    stop_rel : float
        Relative stopping delay for the scan in ns.
    """
    pos = vitara.position
    return delay_scan(pos + start_rel, pos + stop_rel, *args, **kwargs)
    
# Devices
vitara = Vitara("LAS:FS2:VIT", name="Vitara")
delay = Newport("SXR:LAS:H1:DLS:01", name="Delay Stage")
testMotor = SynAxis(name="Blah")
sequencer = Sequencer("ECS:SYS0:2",name="sequencer")

# DAQ
user_daq = daq(None, platform=0)

# Run Engine
RE = RunEngine({})

<|MERGE_RESOLUTION|>--- conflicted
+++ resolved
@@ -7,13 +7,7 @@
 from bluesky.preprocessors import run_wrapper
 from ophyd.sim import SynAxis
 
-<<<<<<< HEAD
-from pcdsdevices.daq import Daq, make_daq_run_engine
-from pcdsdevices.epics_motor import IMS
-=======
-#from pcdsdevices.daq import Daq, make_daq_run_engine
 from pcdsdaq import daq
->>>>>>> 9660a8b9
 
 from plans import delay_scan as _delay_scan
 from devices import Newport, Vitara, Sequencer
